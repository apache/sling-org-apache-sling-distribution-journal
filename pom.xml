--- conflicted
+++ resolved
@@ -34,11 +34,7 @@
     <!-- P R O J E C T                                                           -->
     <!-- ======================================================================= -->
     <artifactId>org.apache.sling.distribution.journal</artifactId>
-<<<<<<< HEAD
-    <version>0.2.0-JSON-SNAPSHOT</version>
-=======
-    <version>0.1.17-SNAPSHOT</version>
->>>>>>> b9219287
+    <version>0.2.0-SNAPSHOT</version>
 
     <name>Apache Sling Journal based Content Distribution - Core bundle</name>
     <description>Implementation of Apache Sling Content Distribution components on top of an append-only persisted log</description>
