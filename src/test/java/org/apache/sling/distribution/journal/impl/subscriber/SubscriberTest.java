/*
 * Licensed to the Apache Software Foundation (ASF) under one
 * or more contributor license agreements.  See the NOTICE file
 * distributed with this work for additional information
 * regarding copyright ownership.  The ASF licenses this file
 * to you under the Apache License, Version 2.0 (the
 * "License"); you may not use this file except in compliance
 * with the License.  You may obtain a copy of the License at
 *
 *   http://www.apache.org/licenses/LICENSE-2.0
 *
 * Unless required by applicable law or agreed to in writing,
 * software distributed under the License is distributed on an
 * "AS IS" BASIS, WITHOUT WARRANTIES OR CONDITIONS OF ANY
 * KIND, either express or implied.  See the License for the
 * specific language governing permissions and limitations
 * under the License.
 */
package org.apache.sling.distribution.journal.impl.subscriber;

import static org.apache.sling.distribution.agent.DistributionAgentState.IDLE;
import static org.apache.sling.distribution.agent.DistributionAgentState.RUNNING;
import static org.awaitility.Awaitility.await;
import static org.hamcrest.CoreMatchers.notNullValue;
import static org.hamcrest.CoreMatchers.nullValue;
import static org.hamcrest.Matchers.equalTo;
import static org.junit.Assert.assertThat;
import static org.junit.Assert.fail;
import static org.mockito.Matchers.anyLong;
import static org.mockito.Matchers.anyObject;
import static org.mockito.Matchers.eq;
import static org.mockito.Mockito.timeout;
import static org.mockito.Mockito.times;
import static org.mockito.Mockito.verify;
import static org.mockito.Mockito.when;

import java.io.ByteArrayInputStream;
import java.io.Closeable;
import java.io.IOException;
import java.util.Arrays;
import java.util.Collections;
import java.util.Dictionary;
import java.util.HashMap;
import java.util.Map;
import java.util.concurrent.Semaphore;
import java.util.concurrent.TimeUnit;
import java.util.concurrent.TimeoutException;

import org.apache.sling.distribution.journal.impl.precondition.Precondition;
import org.apache.sling.distribution.journal.impl.precondition.Precondition.Decision;
import org.apache.sling.distribution.journal.impl.shared.DistributionMetricsService;
import org.apache.sling.distribution.journal.impl.shared.TestMessageInfo;
import org.apache.sling.distribution.journal.impl.shared.Topics;
import org.apache.sling.distribution.journal.messages.DiscoveryMessage;
import org.apache.sling.distribution.journal.messages.PackageMessage;
import org.apache.sling.distribution.journal.messages.PackageMessage.ReqType;
import org.apache.sling.distribution.journal.messages.PackageStatusMessage;
import org.apache.sling.distribution.journal.MessageSender;
import org.apache.sling.api.resource.LoginException;
import org.apache.sling.api.resource.PersistenceException;
import org.apache.sling.api.resource.Resource;
import org.apache.sling.api.resource.ResourceResolver;
import org.apache.sling.api.resource.ResourceResolverFactory;
import org.apache.sling.api.resource.ResourceUtil;
import org.apache.sling.commons.metrics.Counter;
import org.apache.sling.commons.metrics.Histogram;
import org.apache.sling.commons.metrics.Meter;
import org.apache.sling.commons.metrics.Timer;
import org.apache.sling.distribution.agent.DistributionAgentState;
import org.apache.sling.distribution.agent.spi.DistributionAgent;
import org.apache.sling.distribution.common.DistributionException;
import org.apache.sling.distribution.packaging.DistributionPackageBuilder;
import org.apache.sling.distribution.packaging.DistributionPackageInfo;
import org.apache.sling.settings.SlingSettingsService;
import org.apache.sling.testing.resourceresolver.MockResourceResolverFactory;
import org.awaitility.Awaitility;
import org.awaitility.Duration;
import org.junit.After;
import org.junit.Before;
import org.junit.Test;
import org.mockito.ArgumentCaptor;
import org.mockito.Captor;
import org.mockito.InjectMocks;
import org.mockito.Mock;
import org.mockito.Mockito;
import org.mockito.MockitoAnnotations;
import org.mockito.Spy;
import org.mockito.invocation.InvocationOnMock;
import org.mockito.stubbing.Answer;
import org.osgi.framework.BundleContext;
import org.osgi.framework.ServiceRegistration;
import org.osgi.service.event.EventAdmin;
import org.osgi.util.converter.Converters;

import org.apache.sling.distribution.journal.HandlerAdapter;
import org.apache.sling.distribution.journal.MessageHandler;
import org.apache.sling.distribution.journal.MessageInfo;
import org.apache.sling.distribution.journal.MessagingProvider;
import org.apache.sling.distribution.journal.Reset;
import com.google.common.collect.ImmutableMap;

@SuppressWarnings("unchecked")
public class SubscriberTest {

    private static final String SUB1_SLING_ID = "sub1sling";
    private static final String SUB1_AGENT_NAME = "sub1agent";
    
    private static final String PUB1_SLING_ID = "pub1sling";
    private static final String PUB1_AGENT_NAME = "pub1agent";

    private static final PackageMessage BASIC_ADD_PACKAGE = PackageMessage.builder()
            .pkgId("myid")
            .pubSlingId(PUB1_SLING_ID)
            .pubAgentName(PUB1_AGENT_NAME)
            .reqType(ReqType.ADD)
            .pkgType("journal")
            .paths(Arrays.asList("/test"))
            .pkgBinary(new byte[100])
            .build();

    private static final PackageMessage BASIC_DEL_PACKAGE = PackageMessage.builder()
            .pkgId("myid")
            .pubSlingId(PUB1_SLING_ID)
            .pubAgentName(PUB1_AGENT_NAME)
            .reqType(ReqType.DELETE)
            .pkgType("journal")
            .paths(Arrays.asList("/test"))
            .build();

    
    @Mock
    private BundleContext context;

    @Mock
    private DistributionPackageBuilder packageBuilder;

    @Mock
    private Precondition precondition;

    @Mock
    private SlingSettingsService slingSettings;

    @Spy
    private ResourceResolverFactory resolverFactory = new MockResourceResolverFactory();
    
    @Mock
    MessagingProvider clientProvider;
    
    @Spy
    Topics topics = new Topics();

    @Mock
    EventAdmin eventAdmin;
    
    @Mock
    private ResourceResolver resourceResolver;
    
    @Mock
    private MessageSender<DiscoveryMessage> discoverySender;

    @Mock
    private MessageSender<PackageStatusMessage> statusSender;

    @Mock
    private DistributionMetricsService distributionMetricsService;
    
    @Spy
    SubscriberReadyStore subscriberReadyStore = new SubscriberReadyStore();

    @InjectMocks
    DistributionSubscriber subscriber;
    
    @Captor
    private ArgumentCaptor<HandlerAdapter<PackageMessage>> packageCaptor;

    @Mock
    private Closeable poller;
    
    @Mock
    private ServiceRegistration<DistributionAgent> reg;
    
    private MessageHandler<PackageMessage> packageHandler;


    @Before
    public void before() {
        DistributionSubscriber.QUEUE_FETCH_DELAY = 100;
        DistributionSubscriber.RETRY_DELAY = 100;
        
        Awaitility.setDefaultPollDelay(Duration.ZERO);
        Awaitility.setDefaultPollInterval(Duration.ONE_HUNDRED_MILLISECONDS);
        MockitoAnnotations.initMocks(this);
        when(packageBuilder.getType()).thenReturn("journal");
        when(slingSettings.getSlingId()).thenReturn(SUB1_SLING_ID);

        mockMetrics();

        when(clientProvider.<PackageStatusMessage>createSender(Mockito.eq(topics.getStatusTopic()))).thenReturn(statusSender);
        when(clientProvider.<DiscoveryMessage>createSender(Mockito.eq(topics.getDiscoveryTopic()))).thenReturn(discoverySender);

        when(clientProvider.createPoller(
                Mockito.anyString(),
                Mockito.eq(Reset.earliest), 
                Mockito.anyString(),
                packageCaptor.capture()))
            .thenReturn(poller);
        when(context.registerService(Mockito.any(Class.class), eq(subscriber), Mockito.any(Dictionary.class))).thenReturn(reg);

        // you should call initSubscriber in each test method
    }

    @After
    public void after() throws IOException {
        subscriber.deactivate();
        verify(poller).close();
    }
    
    @Test
    public void testReceive() throws DistributionException {
        assumeNoPrecondition();
        initSubscriber();

        assertThat(subscriber.getState(), equalTo(DistributionAgentState.IDLE));
        
        MessageInfo info = new TestMessageInfo("", 1, 0, 0);

        PackageMessage message = BASIC_ADD_PACKAGE;

        final Semaphore sem = new Semaphore(0);
        when(packageBuilder.installPackage(Mockito.any(ResourceResolver.class), 
                Mockito.any(ByteArrayInputStream.class))
                ).thenAnswer(new WaitFor(sem));
        packageHandler.handle(info, message);
        
        waitSubscriber(RUNNING);
        sem.release();
        waitSubscriber(IDLE);
        verify(statusSender, times(0)).accept(anyObject());
    }

	@Test
    public void testReceiveDelete() throws DistributionException, LoginException, PersistenceException {
        assumeNoPrecondition();
        initSubscriber();

        try (ResourceResolver resolver = resolverFactory.getServiceResourceResolver(null)) {
            ResourceUtil.getOrCreateResource(resolver, "/test","sling:Folder", "sling:Folder", true);
        }
        MessageInfo info = new TestMessageInfo("", 1, 0, 0);
<<<<<<< HEAD
        await().until(()->getResource("/test"), notNullValue());
        
        packageHandler.handle(info, BASIC_DEL_PACKAGE);
        
        await().until(()->getResource("/test"), nullValue());
=======

        PackageMessage message = BASIC_DEL_PACKAGE;
        final Semaphore sem = new Semaphore(0);
        when(packageBuilder.installPackage(Mockito.any(ResourceResolver.class),
                Mockito.any(ByteArrayInputStream.class))
        ).thenAnswer(new WaitFor(sem));
        packageHandler.handle(info, message);
        waitSubscriber(RUNNING);
        sem.release();
        waitSubscriber(IDLE);
        try (ResourceResolver resolver = resolverFactory.getServiceResourceResolver(null)) {
            assertThat(resolver.getResource("/test"), nullValue());
        }
>>>>>>> cd2ba50b
    }

    @Test
    public void testSendFailedStatus() throws DistributionException {
        assumeNoPrecondition();
        initSubscriber(ImmutableMap.of("maxRetries", "1"));

        MessageInfo info = new TestMessageInfo("", 1, 0, 0);
        PackageMessage message = BASIC_ADD_PACKAGE;

        when(packageBuilder.installPackage(Mockito.any(ResourceResolver.class),
                Mockito.any(ByteArrayInputStream.class))
        ).thenThrow(new RuntimeException("Expected"));

        packageHandler.handle(info, message);
        verify(statusSender, timeout(10000).times(1)).accept(anyObject());
    }

    @Test
    public void testSendSuccessStatus() throws DistributionException, InterruptedException {
        assumeNoPrecondition();
        initSubscriber(ImmutableMap.of("editable", "true"));

        MessageInfo info = new TestMessageInfo("", 1, 0, 0);
        PackageMessage message = BASIC_ADD_PACKAGE;

        packageHandler.handle(info, message);
        waitSubscriber(IDLE);

        verify(statusSender, timeout(10000).times(1)).accept(anyObject());
    }

    @Test
    public void testSkipOnRemovedStatus() throws DistributionException, InterruptedException, TimeoutException {
        assumeNoPrecondition();
        initSubscriber();
        MessageInfo info = new TestMessageInfo("", 1, 11, 0);
        PackageMessage message = BASIC_ADD_PACKAGE;

        packageHandler.handle(info, message);
        waitSubscriber(RUNNING);
        when(precondition.canProcess(eq(SUB1_AGENT_NAME), eq(11))).thenReturn(Decision.SKIP);

        try {
            waitSubscriber(IDLE);
            fail("Cannot be IDLE without a validation status");
        } catch (Throwable t) {

        }

        when(precondition.canProcess(eq(SUB1_AGENT_NAME), eq(11))).thenReturn(Decision.ACCEPT);
        waitSubscriber(IDLE);

    }
    
    @Test
    public void testReadyWhenWatingForPrecondition() {
        Semaphore sem = new Semaphore(0);
        assumeWaitingForPrecondition(sem);
        initSubscriber();
        MessageInfo info = new TestMessageInfo("", 1, 0, 0);
        PackageMessage message = BASIC_ADD_PACKAGE;

        packageHandler.handle(info, message);
        waitSubscriber(RUNNING);
        await("Should report ready").until(() -> subscriberReadyStore.getReadyHolder(SUB1_AGENT_NAME).get());
        sem.release();
    }

    private Resource getResource(String path) throws LoginException {
        try (ResourceResolver resolver = resolverFactory.getServiceResourceResolver(null)) {
            return resolver.getResource(path);
        }
    }

    private void initSubscriber() {
        initSubscriber(Collections.emptyMap());
    }

    private void initSubscriber(Map<String, String> overrides) {
        Map<String, Object> basicProps = ImmutableMap.of(
            "name", SUB1_AGENT_NAME,
            "agentNames", PUB1_AGENT_NAME,
            "idleMillies", 1000,
            "subscriberIdleCheck", true);
        Map<String, Object> props = new HashMap<>();
        props.putAll(basicProps);
        props.putAll(overrides);
        SubscriberConfiguration config = Converters.standardConverter().convert(props).to(SubscriberConfiguration.class);
        subscriber.activate(config, context, props);
        packageHandler = packageCaptor.getValue().getHandler();
    }

    private void waitSubscriber(DistributionAgentState expectedState) {
        await().until(subscriber::getState, equalTo(expectedState));
    }

    private void mockMetrics() {
        Histogram histogram = Mockito.mock(Histogram.class);
        Counter counter = Mockito.mock(Counter.class);
        Meter meter = Mockito.mock(Meter.class);
        Timer timer = Mockito.mock(Timer.class);
        Timer.Context timerContext = Mockito.mock(Timer.Context.class);
        when(timer.time())
            .thenReturn(timerContext);
        when(distributionMetricsService.getImportedPackageSize())
                .thenReturn(histogram);
        when(distributionMetricsService.getItemsBufferSize())
                .thenReturn(counter);
        when(distributionMetricsService.getFailedPackageImports())
                .thenReturn(meter);
        when(distributionMetricsService.getRemovedFailedPackageDuration())
                .thenReturn(timer);
        when(distributionMetricsService.getRemovedPackageDuration())
                .thenReturn(timer);
        when(distributionMetricsService.getImportedPackageDuration())
                .thenReturn(timer);
        when(distributionMetricsService.getSendStoredStatusDuration())
                .thenReturn(timer);
        when(distributionMetricsService.getProcessQueueItemDuration())
                .thenReturn(timer);
        when(distributionMetricsService.getPackageDistributedDuration())
                .thenReturn(timer);
    }

    private void assumeNoPrecondition() {
        try {
            when(precondition.canProcess(eq(SUB1_AGENT_NAME), anyLong())).thenReturn(Decision.ACCEPT);
        } catch (Exception e) {
            throw new RuntimeException(e);
        }
    }

    private void assumeWaitingForPrecondition(Semaphore sem) {
        try {
            when(precondition.canProcess(eq(SUB1_AGENT_NAME), anyLong()))
                .thenAnswer(invocation -> sem.tryAcquire(10000, TimeUnit.SECONDS) ? Decision.ACCEPT : Decision.SKIP);
        } catch (Exception e) {
            throw new RuntimeException(e);
        }
    }
    
    private static final class WaitFor implements Answer<DistributionPackageInfo> {
        private final Semaphore sem;
    
        private WaitFor(Semaphore sem) {
            this.sem = sem;
        }
    
        @Override
        public DistributionPackageInfo answer(InvocationOnMock invocation) throws Throwable {
            sem.acquire();
            return new DistributionPackageInfo("");
        }
    }
}<|MERGE_RESOLUTION|>--- conflicted
+++ resolved
@@ -247,14 +247,6 @@
             ResourceUtil.getOrCreateResource(resolver, "/test","sling:Folder", "sling:Folder", true);
         }
         MessageInfo info = new TestMessageInfo("", 1, 0, 0);
-<<<<<<< HEAD
-        await().until(()->getResource("/test"), notNullValue());
-        
-        packageHandler.handle(info, BASIC_DEL_PACKAGE);
-        
-        await().until(()->getResource("/test"), nullValue());
-=======
-
         PackageMessage message = BASIC_DEL_PACKAGE;
         final Semaphore sem = new Semaphore(0);
         when(packageBuilder.installPackage(Mockito.any(ResourceResolver.class),
@@ -267,7 +259,6 @@
         try (ResourceResolver resolver = resolverFactory.getServiceResourceResolver(null)) {
             assertThat(resolver.getResource("/test"), nullValue());
         }
->>>>>>> cd2ba50b
     }
 
     @Test
