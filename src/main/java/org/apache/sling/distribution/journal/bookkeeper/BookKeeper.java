/*
 * Licensed to the Apache Software Foundation (ASF) under one
 * or more contributor license agreements.  See the NOTICE file
 * distributed with this work for additional information
 * regarding copyright ownership.  The ASF licenses this file
 * to you under the Apache License, Version 2.0 (the
 * "License"); you may not use this file except in compliance
 * with the License.  You may obtain a copy of the License at
 *
 *   http://www.apache.org/licenses/LICENSE-2.0
 *
 * Unless required by applicable law or agreed to in writing,
 * software distributed under the License is distributed on an
 * "AS IS" BASIS, WITHOUT WARRANTIES OR CONDITIONS OF ANY
 * KIND, either express or implied.  See the License for the
 * specific language governing permissions and limitations
 * under the License.
 */
package org.apache.sling.distribution.journal.bookkeeper;

import static java.lang.String.format;
import static java.lang.System.currentTimeMillis;
import static java.util.Collections.singletonMap;
import static org.apache.sling.api.resource.ResourceResolverFactory.SUBSERVICE;

import java.io.Closeable;
import java.io.IOException;
import java.io.PrintWriter;
import java.io.StringWriter;
import java.util.HashMap;
import java.util.Map;
import java.util.concurrent.TimeUnit;
import java.util.function.Consumer;

import org.apache.commons.io.IOUtils;
import org.apache.sling.api.resource.LoginException;
import org.apache.sling.api.resource.PersistenceException;
import org.apache.sling.api.resource.ResourceResolver;
import org.apache.sling.api.resource.ResourceResolverFactory;
import org.apache.sling.api.resource.ValueMap;
import org.apache.sling.commons.metrics.Timer;
import org.apache.sling.distribution.common.DistributionException;
import org.apache.sling.distribution.journal.messages.LogMessage;
import org.apache.sling.distribution.journal.messages.PackageMessage;
import org.apache.sling.distribution.journal.messages.PackageStatusMessage;
import org.apache.sling.distribution.journal.messages.PackageStatusMessage.Status;
import org.apache.sling.distribution.journal.shared.DistributionMetricsService;
import org.apache.sling.distribution.journal.shared.DistributionMetricsService.GaugeService;
import org.osgi.service.event.Event;
import org.osgi.service.event.EventAdmin;
import org.slf4j.Logger;
import org.slf4j.LoggerFactory;
import org.slf4j.MDC;

/**
 * Keeps track of offset and processed status and manages 
 * coordinates the import/retry handling.
 * 
 * The offset store is identified by the agentName only.
 *
 * With non clustered publish instances deployment, each
 * instance stores the offset in its own node store, thus
 * avoiding mix ups. Moreover, when cloning an instance
 * from a node store, the cloned instance will implicitly
 * recover the offsets and start from the last processed
 * offset.
 *
 * With clustered publish instances deployment, only one
 * Subscriber agent must run on the cluster in order to
 * avoid mix ups.
 *
 * The clustered and non clustered publish instances use
 * cases can be supported by only running the Subscriber
 * agent on the leader instance.
 */
public class BookKeeper implements Closeable {
    public static final String STORE_TYPE_STATUS = "statuses";
    public static final String KEY_OFFSET = "offset";
    public static final int COMMIT_AFTER_NUM_SKIPPED = 10;
    private static final String SUBSERVICE_IMPORTER = "importer";
    private static final String SUBSERVICE_BOOKKEEPER = "bookkeeper";
    private static final int RETRY_SEND_DELAY = 1000;

    private final Logger log = LoggerFactory.getLogger(this.getClass());
    private final ResourceResolverFactory resolverFactory;
    private final DistributionMetricsService distributionMetricsService;
    private final PackageHandler packageHandler;
    private final EventAdmin eventAdmin;
    private final Consumer<PackageStatusMessage> sender;
    private final Consumer<LogMessage> logSender;
    private final BookKeeperConfig config;
    private final boolean errorQueueEnabled;

    private final PackageRetries packageRetries = new PackageRetries();
    private final LocalStore statusStore;
    private final LocalStore processedOffsets;
    private final GaugeService<Integer> retriesGauge;
    private int skippedCounter = 0;

    public BookKeeper(
            ResourceResolverFactory resolverFactory, 
            DistributionMetricsService distributionMetricsService,
            PackageHandler packageHandler,
            EventAdmin eventAdmin,
            Consumer<PackageStatusMessage> sender,
            Consumer<LogMessage> logSender,
            BookKeeperConfig config) { 
        this.packageHandler = packageHandler;
        this.eventAdmin = eventAdmin;
        this.sender = sender;
        this.logSender = logSender;
        this.config = config;
        String nameRetries = DistributionMetricsService.SUB_COMPONENT + ".current_retries;sub_name=" + config.getSubAgentName();
        this.retriesGauge = distributionMetricsService.createGauge(nameRetries, "Retries of current package", packageRetries::getSum);
        this.resolverFactory = resolverFactory;
        this.distributionMetricsService = distributionMetricsService;
        // Error queues are enabled when the number
        // of retry attempts is limited ; disabled otherwise
        this.errorQueueEnabled = (config.getMaxRetries() >= 0);
        this.statusStore = new LocalStore(resolverFactory, STORE_TYPE_STATUS, config.getSubAgentName());
        this.processedOffsets = new LocalStore(resolverFactory, config.getPackageNodeName(), config.getSubAgentName());
        log.info("Started bookkeeper {}.", config);
    }
    
    /**
     * We aim at processing the packages exactly once. Processing the packages
     * exactly once is possible with the following conditions
     *
     * I. The package importer is configured to disable auto-committing changes.
     *
     * II. A single commit aggregates three content updates
     *
     * C1. install the package 
     * C2. store the processing status 
     * C3. store the offset processed
     *
     * Some package importers require auto-saving or issue partial commits before
     * failing. For those packages importers, we aim at processing packages at least
     * once, thanks to the order in which the content updates are applied.
     */
    public void importPackage(PackageMessage pkgMsg, long offset, long createdTime) throws DistributionException {
        log.info("Importing distribution package {} at offset={}", pkgMsg, offset);
        addPackageMDC(pkgMsg);
        try (Timer.Context context = distributionMetricsService.getImportedPackageDuration().time();
                ResourceResolver importerResolver = getServiceResolver(SUBSERVICE_IMPORTER)) {
            packageHandler.apply(importerResolver, pkgMsg);
            if (config.isEditable()) {
                storeStatus(importerResolver, new PackageStatus(PackageStatusMessage.Status.IMPORTED, offset, pkgMsg.getPubAgentName()));
            }
            storeOffset(importerResolver, offset);
            importerResolver.commit();
            distributionMetricsService.getImportedPackageSize().update(pkgMsg.getPkgLength());
            distributionMetricsService.getPackageDistributedDuration().update((currentTimeMillis() - createdTime), TimeUnit.MILLISECONDS);
            packageRetries.clear(pkgMsg.getPubAgentName());
            Event event = new ImportedEvent(pkgMsg, config.getSubAgentName()).toEvent();
            eventAdmin.postEvent(event);
        } catch (DistributionException | LoginException | IOException | RuntimeException e) {
            failure(pkgMsg, offset, e);
        } finally {
            MDC.clear();
        }
    }
    
    private void addPackageMDC(PackageMessage pkgMsg) {
        MDC.put("module", "distribution");
        MDC.put("package-id", pkgMsg.getPkgId());
        String paths = String.join(",", pkgMsg.getPaths());
        MDC.put("paths", paths);
        MDC.put("pub-sling-id", pkgMsg.getPubSlingId());
        String pubAgentName = pkgMsg.getPubAgentName();
        MDC.put("pub-agent-name", pubAgentName);
        MDC.put("distribution-message-type", pkgMsg.getReqType().name());
        MDC.put("retries", Integer.toString(packageRetries.get(pubAgentName)));
        MDC.put("sub-sling-id", config.getSubSlingId());
        MDC.put("sub-agent-name", config.getSubAgentName());
    }
    
    /**
     * Should be called on a exception while importing a package.
     * 
     * When we use an error queue and the max retries is reached the package is removed.
     * In all other cases a DistributionException is thrown that signals that we should retry the
     * package.
     *
     * @throws DistributionException if the package should be retried
     */
    private void failure(PackageMessage pkgMsg, long offset, Exception e) throws DistributionException {
        distributionMetricsService.getFailedPackageImports().mark();

        String pubAgentName = pkgMsg.getPubAgentName();
        int retries = packageRetries.get(pubAgentName);
<<<<<<< HEAD
        if (errorQueueEnabled && retries >= config.getMaxRetries()) {
            String msg = format("Failed to import distribution package %s at offset %d after %d retries, removing the package. Url: %s. Message: %s", 
                    pkgMsg.getPkgId(), offset, retries, pkgMsg.getPkgBinaryRef(), e.getMessage());
            log.error(msg, e);
            LogMessage logMessage = getLogMessage(pubAgentName, msg, e);
            logSender.accept(logMessage);
            removeFailedPackage(pkgMsg, offset);
        } else {
            packageRetries.increase(pubAgentName);
            String retriesSt = errorQueueEnabled ? Integer.toString(config.getMaxRetries()) : "infinite";
            String msg = format("Error processing distribution package %s. Retry attempts %d/%s. Url: %s, Message: %s", pkgMsg.getPkgId(), retries, retriesSt, pkgMsg.getPkgBinaryRef(), e.getMessage());
            log.debug(msg, e);
            LogMessage logMessage = getLogMessage(pubAgentName, msg, e);
            logSender.accept(logMessage);
=======
        boolean giveUp = errorQueueEnabled && retries >= config.getMaxRetries();
        String retriesSt = errorQueueEnabled ? Integer.toString(config.getMaxRetries()) : "infinite";
        String action = giveUp ? "skip the package" : "retry later";
        String msg = format("Failed attempt (%s/%s) to import the distribution package %s at offset=%d because of '%s', the importer will %s", retries, retriesSt, pkgMsg, offset, e.getMessage(), action);
        try {
            LogMessage logMessage = getLogMessage(pubAgentName, msg, e);
            logSender.accept(logMessage);
        } catch (Exception e2) {
            log.warn("Error sending log message", e2);
        }; 
        if (giveUp) {
            log.warn(msg, e);
            removeFailedPackage(pkgMsg, offset);
        } else {
            packageRetries.increase(pubAgentName);
>>>>>>> 4dfccd88
            throw new DistributionException(msg, e);
        }
    }

    private LogMessage getLogMessage(String pubAgentName, String msg, Exception e) {
        StringWriter sw = new StringWriter();
        PrintWriter pw = new PrintWriter(sw);
        e.printStackTrace(pw);
        return LogMessage.builder()
                .pubAgentName(pubAgentName)
                .subSlingId(config.getSubSlingId())
                .subAgentName(config.getSubAgentName())
                .message(msg)
                .stacktrace(sw.getBuffer().toString())
                .build();
    }

    public void removePackage(PackageMessage pkgMsg, long offset) throws LoginException, PersistenceException {
        log.info("Removing distribution package {} of type {} at offset {}", 
                pkgMsg.getPkgId(), pkgMsg.getReqType(), offset);
        Timer.Context context = distributionMetricsService.getRemovedPackageDuration().time();
        try (ResourceResolver resolver = getServiceResolver(SUBSERVICE_BOOKKEEPER)) {
            if (config.isEditable()) {
                storeStatus(resolver, new PackageStatus(Status.REMOVED, offset, pkgMsg.getPubAgentName()));
            }
            storeOffset(resolver, offset);
            resolver.commit();
        }
        packageRetries.clear(pkgMsg.getPubAgentName());
        context.stop();
    }
    
    public void skipPackage(long offset) throws LoginException, PersistenceException {
        log.info("Skipping package at offset={}", offset);
        if (shouldCommitSkipped()) {
            try (ResourceResolver resolver = getServiceResolver(SUBSERVICE_BOOKKEEPER)) {
                storeOffset(resolver, offset);
                resolver.commit();
            }
        }
    }

    public synchronized boolean shouldCommitSkipped() {
        skippedCounter ++;
        if (skippedCounter > COMMIT_AFTER_NUM_SKIPPED) {
            skippedCounter = 1;
            return true;
        } else {
            return false;
        }
    }

    /**
     * @return {@code true} if the status has been sent ;
     *         {@code false} otherwise.
     */
    public boolean sendStoredStatus(int retry) {
        PackageStatus status = new PackageStatus(statusStore.load());
        return status.sent || sendStoredStatus(status, retry);
    }

    private boolean sendStoredStatus(PackageStatus status, int retry) {
        try {
            sendStatusMessage(status);
            markStatusSent();
            return true;
        } catch (Exception e) {
            log.warn("Cannot send status (retry {})", retry, e);
            retryDelay();
            return false;
        }
    }
    
    private void sendStatusMessage(PackageStatus status) {
        PackageStatusMessage pkgStatMsg = PackageStatusMessage.builder()
                .subSlingId(config.getSubSlingId())
                .subAgentName(config.getSubAgentName())
                .pubAgentName(status.pubAgentName)
                .offset(status.offset)
                .status(status.status)
                .build();
        sender.accept(pkgStatMsg);
        log.info("Sent status message {}",  pkgStatMsg);
    }

    public void markStatusSent() {
        try (ResourceResolver resolver = getServiceResolver(SUBSERVICE_BOOKKEEPER)) {
            statusStore.store(resolver, "sent", true);
            resolver.commit();
        } catch (Exception e) {
            log.warn("Failed to mark status as sent", e);
        }
    }
    
    public long loadOffset() {
        return processedOffsets.load(KEY_OFFSET, -1L);
    }

    public int getRetries(String pubAgentName) {
        return packageRetries.get(pubAgentName);
    }

    public PackageRetries getPackageRetries() {
        return packageRetries;
    }

    @Override
    public void close() throws IOException {
        IOUtils.closeQuietly(retriesGauge);
    }
    
    private void removeFailedPackage(PackageMessage pkgMsg, long offset) throws DistributionException {
        log.info("Removing failed distribution package {} at offset={}", pkgMsg, offset);
        Timer.Context context = distributionMetricsService.getRemovedFailedPackageDuration().time();
        try (ResourceResolver resolver = getServiceResolver(SUBSERVICE_BOOKKEEPER)) {
            storeStatus(resolver, new PackageStatus(Status.REMOVED_FAILED, offset, pkgMsg.getPubAgentName()));
            storeOffset(resolver, offset);
            resolver.commit();
        } catch (Exception e) {
            throw new DistributionException("Error removing failed package", e);
        }
        context.stop();
    }

    private void storeStatus(ResourceResolver resolver, PackageStatus packageStatus) throws PersistenceException {
        Map<String, Object> statusMap = packageStatus.asMap();
        statusStore.store(resolver, statusMap);
        log.info("Stored status {}", statusMap);
    }

    private void storeOffset(ResourceResolver resolver, long offset) throws PersistenceException {
        processedOffsets.store(resolver, KEY_OFFSET, offset);
    }

    private ResourceResolver getServiceResolver(String subService) throws LoginException {
        return resolverFactory.getServiceResourceResolver(singletonMap(SUBSERVICE, subService));
    }

    static void retryDelay() {
        try {
            Thread.sleep(RETRY_SEND_DELAY);
        } catch (InterruptedException e) {
            Thread.currentThread().interrupt();
        }
    }

    public static class PackageStatus {
        public final Status status;
        final Long offset;
        final String pubAgentName;
        final Boolean sent;

        PackageStatus(Status status, long offset, String pubAgentName) {
            this.status = status;
            this.offset = offset;
            this.pubAgentName = pubAgentName;
            this.sent = false;
        }
        
        public PackageStatus(ValueMap statusMap) {
            Integer statusNum = statusMap.get("statusNumber", Integer.class);
            this.status = statusNum !=null ? Status.fromNumber(statusNum) : null;
            this.offset = statusMap.get(KEY_OFFSET, Long.class);
            this.pubAgentName = statusMap.get("pubAgentName", String.class);
            this.sent = statusMap.get("sent", true);
        }

        Map<String, Object> asMap() {
            Map<String, Object> s = new HashMap<>();
            s.put("pubAgentName", pubAgentName);
            s.put("statusNumber", status.getNumber());
            s.put(KEY_OFFSET, offset);
            s.put("sent", sent);
            return s;
        }
    }
}<|MERGE_RESOLUTION|>--- conflicted
+++ resolved
@@ -189,22 +189,6 @@
 
         String pubAgentName = pkgMsg.getPubAgentName();
         int retries = packageRetries.get(pubAgentName);
-<<<<<<< HEAD
-        if (errorQueueEnabled && retries >= config.getMaxRetries()) {
-            String msg = format("Failed to import distribution package %s at offset %d after %d retries, removing the package. Url: %s. Message: %s", 
-                    pkgMsg.getPkgId(), offset, retries, pkgMsg.getPkgBinaryRef(), e.getMessage());
-            log.error(msg, e);
-            LogMessage logMessage = getLogMessage(pubAgentName, msg, e);
-            logSender.accept(logMessage);
-            removeFailedPackage(pkgMsg, offset);
-        } else {
-            packageRetries.increase(pubAgentName);
-            String retriesSt = errorQueueEnabled ? Integer.toString(config.getMaxRetries()) : "infinite";
-            String msg = format("Error processing distribution package %s. Retry attempts %d/%s. Url: %s, Message: %s", pkgMsg.getPkgId(), retries, retriesSt, pkgMsg.getPkgBinaryRef(), e.getMessage());
-            log.debug(msg, e);
-            LogMessage logMessage = getLogMessage(pubAgentName, msg, e);
-            logSender.accept(logMessage);
-=======
         boolean giveUp = errorQueueEnabled && retries >= config.getMaxRetries();
         String retriesSt = errorQueueEnabled ? Integer.toString(config.getMaxRetries()) : "infinite";
         String action = giveUp ? "skip the package" : "retry later";
@@ -220,7 +204,6 @@
             removeFailedPackage(pkgMsg, offset);
         } else {
             packageRetries.increase(pubAgentName);
->>>>>>> 4dfccd88
             throw new DistributionException(msg, e);
         }
     }
