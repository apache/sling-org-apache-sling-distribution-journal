/*
 * Licensed to the Apache Software Foundation (ASF) under one
 * or more contributor license agreements.  See the NOTICE file
 * distributed with this work for additional information
 * regarding copyright ownership.  The ASF licenses this file
 * to you under the Apache License, Version 2.0 (the
 * "License"); you may not use this file except in compliance
 * with the License.  You may obtain a copy of the License at
 *
 *   http://www.apache.org/licenses/LICENSE-2.0
 *
 * Unless required by applicable law or agreed to in writing,
 * software distributed under the License is distributed on an
 * "AS IS" BASIS, WITHOUT WARRANTIES OR CONDITIONS OF ANY
 * KIND, either express or implied.  See the License for the
 * specific language governing permissions and limitations
 * under the License.
 */
package org.apache.sling.distribution.journal.bookkeeper;

import static java.lang.String.format;
import static java.lang.System.currentTimeMillis;
import static java.util.Collections.singletonMap;
import static org.apache.sling.api.resource.ResourceResolverFactory.SUBSERVICE;
import static org.apache.sling.distribution.event.DistributionEventProperties.DISTRIBUTION_PACKAGE_ID;
import static org.apache.sling.distribution.event.DistributionEventProperties.DISTRIBUTION_PATHS;
import static org.apache.sling.distribution.event.DistributionEventProperties.DISTRIBUTION_TYPE;

import java.io.Closeable;
import java.io.IOException;
import java.io.PrintWriter;
import java.io.StringWriter;
import java.util.HashMap;
import java.util.Map;
import java.util.concurrent.TimeUnit;
import java.util.function.Consumer;

import org.apache.commons.io.IOUtils;
import org.apache.sling.api.resource.LoginException;
import org.apache.sling.api.resource.PersistenceException;
import org.apache.sling.api.resource.ResourceResolver;
import org.apache.sling.api.resource.ResourceResolverFactory;
import org.apache.sling.api.resource.ValueMap;
import org.apache.sling.commons.metrics.Timer;
import org.apache.sling.distribution.ImportPostProcessException;
import org.apache.sling.distribution.ImportPostProcessor;
import org.apache.sling.distribution.common.DistributionException;
import org.apache.sling.distribution.journal.messages.LogMessage;
import org.apache.sling.distribution.journal.messages.PackageMessage;
import org.apache.sling.distribution.journal.messages.PackageStatusMessage;
import org.apache.sling.distribution.journal.messages.PackageStatusMessage.Status;
import org.apache.sling.distribution.journal.shared.DistributionMetricsService;
import org.apache.sling.distribution.journal.shared.DistributionMetricsService.GaugeService;
import org.apache.sling.distribution.journal.shared.NoOpImportPostProcessor;
import org.osgi.service.event.Event;
import org.osgi.service.event.EventAdmin;
import org.slf4j.Logger;
import org.slf4j.LoggerFactory;

/**
 * Keeps track of offset and processed status and manages 
 * coordinates the import/retry handling.
 * 
 * The offset store is identified by the agentName only.
 *
 * With non clustered publish instances deployment, each
 * instance stores the offset in its own node store, thus
 * avoiding mix ups. Moreover, when cloning an instance
 * from a node store, the cloned instance will implicitly
 * recover the offsets and start from the last processed
 * offset.
 *
 * With clustered publish instances deployment, only one
 * Subscriber agent must run on the cluster in order to
 * avoid mix ups.
 *
 * The clustered and non clustered publish instances use
 * cases can be supported by only running the Subscriber
 * agent on the leader instance.
 */
public class BookKeeper implements Closeable {
    public static final String STORE_TYPE_STATUS = "statuses";
    public static final String KEY_OFFSET = "offset";
    public static final int COMMIT_AFTER_NUM_SKIPPED = 10;
    private static final String SUBSERVICE_IMPORTER = "importer";
    private static final String SUBSERVICE_BOOKKEEPER = "bookkeeper";
    private static final int RETRY_SEND_DELAY = 1000;

    private final Logger log = LoggerFactory.getLogger(this.getClass());
    private final ResourceResolverFactory resolverFactory;
    private final DistributionMetricsService distributionMetricsService;
    private final PackageHandler packageHandler;
    private final EventAdmin eventAdmin;
    private final Consumer<PackageStatusMessage> sender;
    private final Consumer<LogMessage> logSender;
    private final BookKeeperConfig config;
    private final boolean errorQueueEnabled;

    private final PackageRetries packageRetries = new PackageRetries();
    private final LocalStore statusStore;
    private final LocalStore processedOffsets;
    private final GaugeService<Integer> retriesGauge;
    private final ImportPostProcessor importPostProcessor;
    private int skippedCounter = 0;

    public BookKeeper(ResourceResolverFactory resolverFactory, DistributionMetricsService distributionMetricsService,
        PackageHandler packageHandler, EventAdmin eventAdmin, Consumer<PackageStatusMessage> sender, Consumer<LogMessage> logSender,
        BookKeeperConfig config) {
        this(resolverFactory, distributionMetricsService, packageHandler, eventAdmin, sender,
            logSender, config, new NoOpImportPostProcessor());
    }
    
    public BookKeeper(ResourceResolverFactory resolverFactory, DistributionMetricsService distributionMetricsService,
        PackageHandler packageHandler, EventAdmin eventAdmin, Consumer<PackageStatusMessage> sender, Consumer<LogMessage> logSender,
        BookKeeperConfig config, ImportPostProcessor importPostProcessor) { 
        this.packageHandler = packageHandler;
        this.eventAdmin = eventAdmin;
        this.sender = sender;
        this.logSender = logSender;
        this.config = config;
        String nameRetries = DistributionMetricsService.SUB_COMPONENT + ".current_retries;sub_name=" + config.getSubAgentName();
        this.retriesGauge = distributionMetricsService.createGauge(nameRetries, "Retries of current package", packageRetries::getSum);
        this.resolverFactory = resolverFactory;
        this.distributionMetricsService = distributionMetricsService;
        // Error queues are enabled when the number
        // of retry attempts is limited ; disabled otherwise
        this.errorQueueEnabled = (config.getMaxRetries() >= 0);
        this.statusStore = new LocalStore(resolverFactory, STORE_TYPE_STATUS, config.getSubAgentName());
        this.processedOffsets = new LocalStore(resolverFactory, config.getPackageNodeName(), config.getSubAgentName());
        this.importPostProcessor = importPostProcessor;
        log.info("Started bookkeeper {}.", config);
    }
    
    /**
     * We aim at processing the packages exactly once. Processing the packages
     * exactly once is possible with the following conditions
     *
     * I. The package importer is configured to disable auto-committing changes.
     *
     * II. A single commit aggregates three content updates
     *
     * C1. install the package 
     * C2. store the processing status 
     * C3. store the offset processed
     *
     * Some package importers require auto-saving or issue partial commits before
     * failing. For those packages importers, we aim at processing packages at least
     * once, thanks to the order in which the content updates are applied.
     */
    public void importPackage(PackageMessage pkgMsg, long offset, long createdTime) throws DistributionException {
<<<<<<< HEAD
        log.info("Importing distribution package {} at offset={}", pkgMsg, offset);
=======
        log.debug("Importing distribution package {} at offset={}", pkgMsg, offset);
        addPackageMDC(pkgMsg);
>>>>>>> 5746ef2a
        try (Timer.Context context = distributionMetricsService.getImportedPackageDuration().time();
                ResourceResolver importerResolver = getServiceResolver(SUBSERVICE_IMPORTER)) {
            packageHandler.apply(importerResolver, pkgMsg);
            if (config.isEditable()) {
                storeStatus(importerResolver, new PackageStatus(PackageStatusMessage.Status.IMPORTED, offset, pkgMsg.getPubAgentName()));
            }
            storeOffset(importerResolver, offset);
            importerResolver.commit();
            distributionMetricsService.getImportedPackageSize().update(pkgMsg.getPkgLength());
            distributionMetricsService.getPackageDistributedDuration().update((currentTimeMillis() - createdTime), TimeUnit.MILLISECONDS);
            
            // Execute the post-processor
            postProcess(pkgMsg);

            packageRetries.clear(pkgMsg.getPubAgentName());
             
            Event event = new ImportedEvent(pkgMsg, config.getSubAgentName()).toEvent();
            eventAdmin.postEvent(event);
            log.info("Imported distribution package {} at offset={}", pkgMsg, offset);
        } catch (DistributionException | LoginException | IOException | RuntimeException | ImportPostProcessException e) {
            failure(pkgMsg, offset, e);
        }
    }
    
    private void postProcess(PackageMessage pkgMsg) throws ImportPostProcessException {
        log.debug("Executing import post processor for package [{}]", pkgMsg);

        Map<String, Object> props = new HashMap<>();
        props.put(DISTRIBUTION_TYPE, pkgMsg.getReqType().name());
        props.put(DISTRIBUTION_PATHS, pkgMsg.getPaths());
        props.put(DISTRIBUTION_PACKAGE_ID, pkgMsg.getPkgId());

        long postProcessStartTime = currentTimeMillis();
        distributionMetricsService.getImportPostProcessRequest().increment();
        importPostProcessor.process(props);

        log.debug("Executed import post processor for package [{}]", pkgMsg.getPkgId());

        distributionMetricsService.getImportPostProcessDuration().update((currentTimeMillis() - postProcessStartTime), TimeUnit.MILLISECONDS);
        distributionMetricsService.getImportPostProcessSuccess().increment();
    }
    
    /**
     * Should be called on a exception while importing a package.
     * 
     * When we use an error queue and the max retries is reached the package is removed.
     * In all other cases a DistributionException is thrown that signals that we should retry the
     * package.
     *
     * @throws DistributionException if the package should be retried
     */
    private void failure(PackageMessage pkgMsg, long offset, Exception e) throws DistributionException {
        distributionMetricsService.getFailedPackageImports().mark();

        String pubAgentName = pkgMsg.getPubAgentName();
        int retries = packageRetries.get(pubAgentName);
        boolean giveUp = errorQueueEnabled && retries >= config.getMaxRetries();
        String retriesSt = errorQueueEnabled ? Integer.toString(config.getMaxRetries()) : "infinite";
        String action = giveUp ? "skip the package" : "retry later";
        String msg = format("Failed attempt (%s/%s) to import the distribution package %s at offset=%d because of '%s', the importer will %s", retries, retriesSt, pkgMsg, offset, e.getMessage(), action);
        try {
            LogMessage logMessage = getLogMessage(pubAgentName, msg, e);
            logSender.accept(logMessage);
        } catch (Exception e2) {
            log.warn("Error sending log message", e2);
        }; 
        if (giveUp) {
            log.warn(msg, e);
            removeFailedPackage(pkgMsg, offset);
        } else {
            packageRetries.increase(pubAgentName);
            throw new DistributionException(msg, e);
        }
    }

    private LogMessage getLogMessage(String pubAgentName, String msg, Exception e) {
        StringWriter sw = new StringWriter();
        PrintWriter pw = new PrintWriter(sw);
        e.printStackTrace(pw);
        return LogMessage.builder()
                .pubAgentName(pubAgentName)
                .subSlingId(config.getSubSlingId())
                .subAgentName(config.getSubAgentName())
                .message(msg)
                .stacktrace(sw.getBuffer().toString())
                .build();
    }

    public void removePackage(PackageMessage pkgMsg, long offset) throws LoginException, PersistenceException {
        log.info("Removing distribution package {} of type {} at offset {}", 
                pkgMsg.getPkgId(), pkgMsg.getReqType(), offset);
        Timer.Context context = distributionMetricsService.getRemovedPackageDuration().time();
        try (ResourceResolver resolver = getServiceResolver(SUBSERVICE_BOOKKEEPER)) {
            if (config.isEditable()) {
                storeStatus(resolver, new PackageStatus(Status.REMOVED, offset, pkgMsg.getPubAgentName()));
            }
            storeOffset(resolver, offset);
            resolver.commit();
        }
        packageRetries.clear(pkgMsg.getPubAgentName());
        context.stop();
    }
    
    public void skipPackage(long offset) throws LoginException, PersistenceException {
        log.info("Skipping package at offset={}", offset);
        if (shouldCommitSkipped()) {
            try (ResourceResolver resolver = getServiceResolver(SUBSERVICE_BOOKKEEPER)) {
                storeOffset(resolver, offset);
                resolver.commit();
            }
        }
    }

    public synchronized boolean shouldCommitSkipped() {
        skippedCounter ++;
        if (skippedCounter > COMMIT_AFTER_NUM_SKIPPED) {
            skippedCounter = 1;
            return true;
        } else {
            return false;
        }
    }

    /**
     * @return {@code true} if the status has been sent ;
     *         {@code false} otherwise.
     */
    public boolean sendStoredStatus(int retry) {
        PackageStatus status = new PackageStatus(statusStore.load());
        return status.sent || sendStoredStatus(status, retry);
    }

    private boolean sendStoredStatus(PackageStatus status, int retry) {
        try {
            sendStatusMessage(status);
            markStatusSent();
            return true;
        } catch (Exception e) {
            log.warn("Cannot send status (retry {})", retry, e);
            retryDelay();
            return false;
        }
    }
    
    private void sendStatusMessage(PackageStatus status) {
        PackageStatusMessage pkgStatMsg = PackageStatusMessage.builder()
                .subSlingId(config.getSubSlingId())
                .subAgentName(config.getSubAgentName())
                .pubAgentName(status.pubAgentName)
                .offset(status.offset)
                .status(status.status)
                .build();
        sender.accept(pkgStatMsg);
        log.info("Sent status message {}",  pkgStatMsg);
    }

    public void markStatusSent() {
        try (ResourceResolver resolver = getServiceResolver(SUBSERVICE_BOOKKEEPER)) {
            statusStore.store(resolver, "sent", true);
            resolver.commit();
        } catch (Exception e) {
            log.warn("Failed to mark status as sent", e);
        }
    }
    
    public long loadOffset() {
        return processedOffsets.load(KEY_OFFSET, -1L);
    }

    public int getRetries(String pubAgentName) {
        return packageRetries.get(pubAgentName);
    }

    public PackageRetries getPackageRetries() {
        return packageRetries;
    }

    @Override
    public void close() throws IOException {
        IOUtils.closeQuietly(retriesGauge);
    }
    
    private void removeFailedPackage(PackageMessage pkgMsg, long offset) throws DistributionException {
        log.info("Removing failed distribution package {} at offset={}", pkgMsg, offset);
        Timer.Context context = distributionMetricsService.getRemovedFailedPackageDuration().time();
        try (ResourceResolver resolver = getServiceResolver(SUBSERVICE_BOOKKEEPER)) {
            storeStatus(resolver, new PackageStatus(Status.REMOVED_FAILED, offset, pkgMsg.getPubAgentName()));
            storeOffset(resolver, offset);
            resolver.commit();
        } catch (Exception e) {
            throw new DistributionException("Error removing failed package", e);
        }
        context.stop();
    }

    private void storeStatus(ResourceResolver resolver, PackageStatus packageStatus) throws PersistenceException {
        Map<String, Object> statusMap = packageStatus.asMap();
        statusStore.store(resolver, statusMap);
        log.info("Stored status {}", statusMap);
    }

    private void storeOffset(ResourceResolver resolver, long offset) throws PersistenceException {
        processedOffsets.store(resolver, KEY_OFFSET, offset);
    }

    private ResourceResolver getServiceResolver(String subService) throws LoginException {
        return resolverFactory.getServiceResourceResolver(singletonMap(SUBSERVICE, subService));
    }

    static void retryDelay() {
        try {
            Thread.sleep(RETRY_SEND_DELAY);
        } catch (InterruptedException e) {
            Thread.currentThread().interrupt();
        }
    }

    public static class PackageStatus {
        public final Status status;
        final Long offset;
        final String pubAgentName;
        final Boolean sent;

        PackageStatus(Status status, long offset, String pubAgentName) {
            this.status = status;
            this.offset = offset;
            this.pubAgentName = pubAgentName;
            this.sent = false;
        }
        
        public PackageStatus(ValueMap statusMap) {
            Integer statusNum = statusMap.get("statusNumber", Integer.class);
            this.status = statusNum !=null ? Status.fromNumber(statusNum) : null;
            this.offset = statusMap.get(KEY_OFFSET, Long.class);
            this.pubAgentName = statusMap.get("pubAgentName", String.class);
            this.sent = statusMap.get("sent", true);
        }

        Map<String, Object> asMap() {
            Map<String, Object> s = new HashMap<>();
            s.put("pubAgentName", pubAgentName);
            s.put("statusNumber", status.getNumber());
            s.put(KEY_OFFSET, offset);
            s.put("sent", sent);
            return s;
        }
    }
}<|MERGE_RESOLUTION|>--- conflicted
+++ resolved
@@ -148,12 +148,7 @@
      * once, thanks to the order in which the content updates are applied.
      */
     public void importPackage(PackageMessage pkgMsg, long offset, long createdTime) throws DistributionException {
-<<<<<<< HEAD
-        log.info("Importing distribution package {} at offset={}", pkgMsg, offset);
-=======
         log.debug("Importing distribution package {} at offset={}", pkgMsg, offset);
-        addPackageMDC(pkgMsg);
->>>>>>> 5746ef2a
         try (Timer.Context context = distributionMetricsService.getImportedPackageDuration().time();
                 ResourceResolver importerResolver = getServiceResolver(SUBSERVICE_IMPORTER)) {
             packageHandler.apply(importerResolver, pkgMsg);
