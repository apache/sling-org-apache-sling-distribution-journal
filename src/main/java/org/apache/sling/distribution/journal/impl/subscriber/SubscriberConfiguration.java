--- conflicted
+++ resolved
@@ -68,9 +68,6 @@
     @AttributeDefinition(description = "Number of ms to force subscriber reporting idle.")
     int forceReadyMillies() default 300 * 1000;
 
-<<<<<<< HEAD
     @AttributeDefinition(description = "Number of ms to wait before retrying to process a package.")
     int acceptableAgeDiffMs() default 120 * 1000;
-=======
->>>>>>> 79ab28db
 }