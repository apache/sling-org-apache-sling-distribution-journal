--- conflicted
+++ resolved
@@ -130,16 +130,14 @@
     @Reference
     private SubscriberReadyStore subscriberReadyStore;
 
-<<<<<<< HEAD
     @Reference
     private OnlyOnLeader onlyOnLeader;
-=======
+
     @Reference(name = "packageHandlerFactory")
     PackageHandlerFactory packageHandlerFactory;
 
     @Reference
     Packaging packaging;
->>>>>>> 3ecc77a9
 
     private SubscriberMetrics subscriberMetrics;
 
