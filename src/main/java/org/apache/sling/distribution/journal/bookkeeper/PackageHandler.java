--- conflicted
+++ resolved
@@ -51,15 +51,11 @@
 
     private final BinaryStore binaryStore;
 
-<<<<<<< HEAD
-    public PackageHandler(DistributionPackageBuilder packageBuilder, ContentPackageExtractor extractor,
-                          BinaryStore binaryStore) {
-=======
     public PackageHandler(
     		DistributionPackageBuilder packageBuilder, 
     		ContentPackageExtractor extractor,
-            BinaryStore binaryStore) {
->>>>>>> de100a00
+        BinaryStore binaryStore) {
+
         this.packageBuilder = packageBuilder;
         this.extractor = extractor;
         this.binaryStore = binaryStore;
